# proof-manager-contracts

<<<<<<< HEAD
Contracts for ZKsync's integration with Proving Networks
=======
Proof Manager is a smart contract that distributes proofs for [zksync-era](https://github.com/matter-labs/zksync-era)'s batches to specific set of proving networks. Amongst the first integrating proving networks, there are [Fermah](https://www.fermah.xyz/) and [Lagrange](https://www.lagrange.dev/).

## Design

The smart contract is meant as a store and source of truth for proof distribution. External actors (such as administrator, proof submitter and proving network) need to interact with the contract to have the workflow going. The general flow as follows:

```mermaid
sequenceDiagram
    participant sc as Proof Manager Contract

    participant ps as Proof Submitter
    participant pn as Proving Network
    participant admin as Administrator
    admin->>sc: Set proving networks' addresses
    loop Request/Response cycle
        ps->>sc: Send Proof Request
        pn->>sc: Receive Proof Request
        pn->>sc: Acknowledge Proof Request
        pn->>pn: Prove Request
        pn->>sc: Submit Proof
        ps->>sc: Mark proof as validated
        pn->>sc: Withdraw payment for proof
    end
```

> NOTE: Proof Submitter and Admin share the same account, but fulfill different roles.

### Actors

**Administrator** - other than deploying the smart contract, administrator can:
- change addresses for proving networks (for instance, during key rotation or in case of hacked keys)
- mark networks as active/inactive (for instance, if a proving network is having an outage or for some reason does not want to receive requests)
- set the preferred network.

> NOTE: Preferred Network is a network that will receive a bulk (currently set at 50%) of proofs based on performance. This performance is evaluated on a monthly basis based on external component that will audit the on-chain traffic. This component will be open source and can be run by anyone else.

**Proof Submitter** - submits proof requests and can transition proofs through a few stages, namely:
1. from proof request being `Ready` to `Unacknowledged` (when acknowledgement deadline passed)
2. from proof request being `Committed` to `TimedOut` (when proof generation deadline passed)
3. from proof request being `Proven` to `Validated` (when the proof received from proving network has been validated on settlement layer)

A proof submitter will listen for events emitted when the proof request switches states from `Committed` to `Proven` so it can take the proof and push it to sequencer (which will submit it to settlement layer).

> NOTE: For more details on proof request states, see [this section](#proof-request-state-machine).

**Proving Network** - actions are scoped to their assigned 
- acknowledges proof request (needs to be done within 2 minutes of submissions, either to commit proving the request or refuse proving altogether); this action will mark the request from `Ready` to `Committed`/`Refused`
- submits proof once the proof is ready and before deadline (set at proof submission time); this action will mark the request from `Committed` to `Proven`
- withdraws funds for `Validated` proofs; this action will mark all requests for the given network from `Validated` to `Paid`

A proving network will listen for events emitted at proof submission to acknowledge the proof (either committing or refusing to prove) and submit proofs within the deadline (as read during acknowledgement phase). The proving network is free to withdraw its funds at any time it finds convenient, with the limitation that no more than 25k USDC can be withdrawn at any given time. In order to understand when the funds are ready, the proving network can either read the provingNetworkInfo associated with its network or listen for `Validated` events and tally up the sum.

## Proof Assignment

This is a round-robin, hard-coded in the contract logic. The round robin is 25%, out of 4 proofs, Fermah will get 1 proof, Lagrange another and the last 2 go to the Preferred Network.
In case of inactivity, proofs are marked as `Declined` by the Proof Manager.

## Proof Request State Machine

Proof Requests have the following state machine:
```
Ready // when a proof request is submitted
Committed // when a proving network commits to generating a proof
Refused // when a proving network refuses to prove a request or the network is inactive at assignment time
Unacknowledged // when a proving network failed to acknowledge a proof request in the acknowledgement deadline
Proven // when a proving network has submitted a proof for a request it has committed to prove
TimedOut // when a proving network failed to submit a proof for a request it has committed to prove
Validated // when sequencer knows that the proof provided by proving network has been validated on L1
ValidationFailed // when the sequencer knows that the proof provided by proving network failed validation on L1
Paid // when the proving network withdraws funds
```

Status transitions:
```
            +--> [Refused]
            |
[Ready] ----+-----> [Unacknowledged]
            |
            +--> [Committed] --> [TimedOut]
                            |
                            +--> [Proven] --> [ValidationFailed]
                                        |
                                        +--> [Validated] --> [Paid]
```

## FAQs

**1. What happens with the proofs that are `Refused`/`Unacknowledged`/`TimedOut`/`ValidationFailed`?**
A: The sequencer is responsible for noticing and generating the proofs in a manner it finds fit, that does not depend on Proving Networks. The default setup is to delegate to a centralized, internal prover subsystem.
>>>>>>> 695ac87b
<|MERGE_RESOLUTION|>--- conflicted
+++ resolved
@@ -1,8 +1,5 @@
 # proof-manager-contracts
 
-<<<<<<< HEAD
-Contracts for ZKsync's integration with Proving Networks
-=======
 Proof Manager is a smart contract that distributes proofs for [zksync-era](https://github.com/matter-labs/zksync-era)'s batches to specific set of proving networks. Amongst the first integrating proving networks, there are [Fermah](https://www.fermah.xyz/) and [Lagrange](https://www.lagrange.dev/).
 
 ## Design
@@ -91,5 +88,4 @@
 ## FAQs
 
 **1. What happens with the proofs that are `Refused`/`Unacknowledged`/`TimedOut`/`ValidationFailed`?**
-A: The sequencer is responsible for noticing and generating the proofs in a manner it finds fit, that does not depend on Proving Networks. The default setup is to delegate to a centralized, internal prover subsystem.
->>>>>>> 695ac87b
+A: The sequencer is responsible for noticing and generating the proofs in a manner it finds fit, that does not depend on Proving Networks. The default setup is to delegate to a centralized, internal prover subsystem.